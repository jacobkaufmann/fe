---
source: crates/analyzer/tests/analysis.rs
expression: "build_snapshot(\"features/if_statement_with_block_declaration.fe\", &src,\n               &context)"

---
ModuleAttributes {
    type_defs: {
        "Foo": Contract(
            Contract {
                name: "Foo",
                functions: [
                    FunctionAttributes {
                        is_public: true,
                        name: "bar",
                        params: [],
                        return_type: Base(
                            Numeric(
                                U256,
                            ),
                        ),
                    },
                ],
            },
        ),
    },
}

note: 
  ┌─ features/if_statement_with_block_declaration.fe:4:12
  │
4 │         if true:
  │            ^^^^ attributes hash: 519621297275845584
  │
  = ExpressionAttributes {
        typ: Base(
            Bool,
        ),
        location: Value,
        move_location: None,
    }

note: 
  ┌─ features/if_statement_with_block_declaration.fe:5:27
  │
<<<<<<< HEAD
5 │             let y: u256 = 1
  │                           ^ attributes hash: 16797824492585953824
=======
5 │             y: u256 = 1
  │                       ^ attributes hash: 1230752710897721197
>>>>>>> c8e58b55
  │
  = ExpressionAttributes {
        typ: Base(
            Numeric(
                U256,
            ),
        ),
        location: Value,
        move_location: None,
    }

note: 
  ┌─ features/if_statement_with_block_declaration.fe:6:20
  │
6 │             return y
  │                    ^ attributes hash: 1230752710897721197
  │
  = ExpressionAttributes {
        typ: Base(
            Numeric(
                U256,
            ),
        ),
        location: Value,
        move_location: None,
    }

note: 
  ┌─ features/if_statement_with_block_declaration.fe:8:27
  │
<<<<<<< HEAD
8 │             let y: u256 = 1
  │                           ^ attributes hash: 16797824492585953824
=======
8 │             y: u256 = 1
  │                       ^ attributes hash: 1230752710897721197
>>>>>>> c8e58b55
  │
  = ExpressionAttributes {
        typ: Base(
            Numeric(
                U256,
            ),
        ),
        location: Value,
        move_location: None,
    }

note: 
  ┌─ features/if_statement_with_block_declaration.fe:9:20
  │
9 │             return y
  │                    ^ attributes hash: 1230752710897721197
  │
  = ExpressionAttributes {
        typ: Base(
            Numeric(
                U256,
            ),
        ),
        location: Value,
        move_location: None,
    }

note: 
  ┌─ features/if_statement_with_block_declaration.fe:3:5
  │  
3 │ ╭     pub fn bar() -> u256:
4 │ │         if true:
5 │ │             let y: u256 = 1
6 │ │             return y
7 │ │         else:
8 │ │             let y: u256 = 1
9 │ │             return y
  │ ╰────────────────────^ attributes hash: 5931278080780939395
  │  
  = FunctionAttributes {
        is_public: true,
        name: "bar",
        params: [],
        return_type: Base(
            Numeric(
                U256,
            ),
        ),
    }

note: 
  ┌─ features/if_statement_with_block_declaration.fe:5:13
  │
<<<<<<< HEAD
5 │             let y: u256 = 1
  │             ^^^^^^^^^^^^^^^ attributes hash: 17942395924573474124
=======
5 │             y: u256 = 1
  │             ^^^^^^^^^^^ attributes hash: 4293763436908729629
>>>>>>> c8e58b55
  │
  = Base(
        Numeric(
            U256,
        ),
    )

note: 
  ┌─ features/if_statement_with_block_declaration.fe:8:13
  │
<<<<<<< HEAD
8 │             let y: u256 = 1
  │             ^^^^^^^^^^^^^^^ attributes hash: 17942395924573474124
=======
8 │             y: u256 = 1
  │             ^^^^^^^^^^^ attributes hash: 4293763436908729629
>>>>>>> c8e58b55
  │
  = Base(
        Numeric(
            U256,
        ),
    )

note: 
  ┌─ features/if_statement_with_block_declaration.fe:1:1
  │  
1 │ ╭ contract Foo:
2 │ │ 
3 │ │     pub fn bar() -> u256:
4 │ │         if true:
  · │
8 │ │             let y: u256 = 1
9 │ │             return y
  │ ╰────────────────────^ attributes hash: 5268314470252829497
  │  
  = ContractAttributes {
        public_functions: [
            FunctionAttributes {
                is_public: true,
                name: "bar",
                params: [],
                return_type: Base(
                    Numeric(
                        U256,
                    ),
                ),
            },
        ],
        init_function: None,
        events: [],
        structs: [],
        external_contracts: [],
    }

note: 
  ┌─ features/if_statement_with_block_declaration.fe:3:21
  │
3 │     pub fn bar() -> u256:
  │                     ^^^^ attributes hash: 4293763436908729629
  │
  = Base(
        Numeric(
            U256,
        ),
    )

note: 
  ┌─ features/if_statement_with_block_declaration.fe:5:20
  │
<<<<<<< HEAD
5 │             let y: u256 = 1
  │                    ^^^^ attributes hash: 17942395924573474124
=======
5 │             y: u256 = 1
  │                ^^^^ attributes hash: 4293763436908729629
>>>>>>> c8e58b55
  │
  = Base(
        Numeric(
            U256,
        ),
    )

note: 
  ┌─ features/if_statement_with_block_declaration.fe:8:20
  │
<<<<<<< HEAD
8 │             let y: u256 = 1
  │                    ^^^^ attributes hash: 17942395924573474124
=======
8 │             y: u256 = 1
  │                ^^^^ attributes hash: 4293763436908729629
>>>>>>> c8e58b55
  │
  = Base(
        Numeric(
            U256,
        ),
    )

<|MERGE_RESOLUTION|>--- conflicted
+++ resolved
@@ -42,13 +42,8 @@
 note: 
   ┌─ features/if_statement_with_block_declaration.fe:5:27
   │
-<<<<<<< HEAD
 5 │             let y: u256 = 1
-  │                           ^ attributes hash: 16797824492585953824
-=======
-5 │             y: u256 = 1
-  │                       ^ attributes hash: 1230752710897721197
->>>>>>> c8e58b55
+  │                           ^ attributes hash: 1230752710897721197
   │
   = ExpressionAttributes {
         typ: Base(
@@ -79,13 +74,8 @@
 note: 
   ┌─ features/if_statement_with_block_declaration.fe:8:27
   │
-<<<<<<< HEAD
 8 │             let y: u256 = 1
-  │                           ^ attributes hash: 16797824492585953824
-=======
-8 │             y: u256 = 1
-  │                       ^ attributes hash: 1230752710897721197
->>>>>>> c8e58b55
+  │                           ^ attributes hash: 1230752710897721197
   │
   = ExpressionAttributes {
         typ: Base(
@@ -139,13 +129,8 @@
 note: 
   ┌─ features/if_statement_with_block_declaration.fe:5:13
   │
-<<<<<<< HEAD
 5 │             let y: u256 = 1
-  │             ^^^^^^^^^^^^^^^ attributes hash: 17942395924573474124
-=======
-5 │             y: u256 = 1
-  │             ^^^^^^^^^^^ attributes hash: 4293763436908729629
->>>>>>> c8e58b55
+  │             ^^^^^^^^^^^^^^^ attributes hash: 4293763436908729629
   │
   = Base(
         Numeric(
@@ -156,13 +141,8 @@
 note: 
   ┌─ features/if_statement_with_block_declaration.fe:8:13
   │
-<<<<<<< HEAD
 8 │             let y: u256 = 1
-  │             ^^^^^^^^^^^^^^^ attributes hash: 17942395924573474124
-=======
-8 │             y: u256 = 1
-  │             ^^^^^^^^^^^ attributes hash: 4293763436908729629
->>>>>>> c8e58b55
+  │             ^^^^^^^^^^^^^^^ attributes hash: 4293763436908729629
   │
   = Base(
         Numeric(
@@ -216,13 +196,8 @@
 note: 
   ┌─ features/if_statement_with_block_declaration.fe:5:20
   │
-<<<<<<< HEAD
 5 │             let y: u256 = 1
-  │                    ^^^^ attributes hash: 17942395924573474124
-=======
-5 │             y: u256 = 1
-  │                ^^^^ attributes hash: 4293763436908729629
->>>>>>> c8e58b55
+  │                    ^^^^ attributes hash: 4293763436908729629
   │
   = Base(
         Numeric(
@@ -233,17 +208,12 @@
 note: 
   ┌─ features/if_statement_with_block_declaration.fe:8:20
   │
-<<<<<<< HEAD
 8 │             let y: u256 = 1
-  │                    ^^^^ attributes hash: 17942395924573474124
-=======
-8 │             y: u256 = 1
-  │                ^^^^ attributes hash: 4293763436908729629
->>>>>>> c8e58b55
-  │
-  = Base(
-        Numeric(
-            U256,
-        ),
-    )
-
+  │                    ^^^^ attributes hash: 4293763436908729629
+  │
+  = Base(
+        Numeric(
+            U256,
+        ),
+    )
+
