contract Foo:

<<<<<<< HEAD
    pub def bar() -> u256:
        let my_array: u256[3]
=======
    pub fn bar() -> u256:
        my_array: u256[3]
>>>>>>> c8e58b55
        my_array[0] = 5
        my_array[1] = 10
        my_array[2] = 15
        let sum: u256 = 0
        for i in my_array:
            sum = sum + i
        return sum<|MERGE_RESOLUTION|>--- conflicted
+++ resolved
@@ -1,12 +1,7 @@
 contract Foo:
 
-<<<<<<< HEAD
-    pub def bar() -> u256:
+    pub fn bar() -> u256:
         let my_array: u256[3]
-=======
-    pub fn bar() -> u256:
-        my_array: u256[3]
->>>>>>> c8e58b55
         my_array[0] = 5
         my_array[1] = 10
         my_array[2] = 15
