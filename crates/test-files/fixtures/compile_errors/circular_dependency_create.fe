--- conflicted
+++ resolved
@@ -1,10 +1,5 @@
 contract Foo:
-<<<<<<< HEAD
-    pub def bar() -> address:
+    pub fn bar() -> address:
         let foo: Foo = Foo.create(0)
-=======
-    pub fn bar() -> address:
-        foo: Foo = Foo.create(0)
->>>>>>> c8e58b55
 
         return address(foo)